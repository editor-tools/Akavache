﻿<?xml version="1.0" encoding="utf-8"?>
<Project ToolsVersion="4.0" DefaultTargets="Build" xmlns="http://schemas.microsoft.com/developer/msbuild/2003">
  <Import Project="$(MSBuildExtensionsPath)\$(MSBuildToolsVersion)\Microsoft.Common.props" Condition="Exists('$(MSBuildExtensionsPath)\$(MSBuildToolsVersion)\Microsoft.Common.props')" />
  <PropertyGroup>
    <Configuration Condition=" '$(Configuration)' == '' ">Debug</Configuration>
    <Platform Condition=" '$(Platform)' == '' ">AnyCPU</Platform>
    <ProductVersion>8.0.30703</ProductVersion>
    <SchemaVersion>2.0</SchemaVersion>
    <ProjectGuid>{241C47DF-CA8E-4296-AA03-2C48BB646ABD}</ProjectGuid>
    <OutputType>Library</OutputType>
    <AppDesignerFolder>Properties</AppDesignerFolder>
    <RootNamespace>Akavache.Sqlite3</RootNamespace>
    <AssemblyName>Akavache.Sqlite3</AssemblyName>
    <DefaultLanguage>en-US</DefaultLanguage>
    <FileAlignment>512</FileAlignment>
    <ProjectTypeGuids>{786C830F-07A1-408B-BD7F-6EE04809D6DB};{FAE04EC0-301F-11D3-BF4B-00C04F79EFBC}</ProjectTypeGuids>
    <SolutionDir Condition="$(SolutionDir) == '' Or $(SolutionDir) == '*Undefined*'">..\</SolutionDir>
    <RestorePackages>true</RestorePackages>
    <MinimumVisualStudioVersion>10.0</MinimumVisualStudioVersion>
    <TargetFrameworkVersion>v4.5</TargetFrameworkVersion>
    <TargetFrameworkProfile>Profile259</TargetFrameworkProfile>
  </PropertyGroup>
  <ItemGroup>
    <Compile Include="AsyncLock.cs" />
    <Compile Include="BlockingCollection.cs" />
    <Compile Include="OperationQueue.cs" />
    <Compile Include="Operations.cs" />
    <Compile Include="Properties\AssemblyInfo.cs" />
    <Compile Include="Registrations.cs" />
    <Compile Include="SQLite.cs" />
    <Compile Include="SQLiteAsync.cs" />
<<<<<<< HEAD
    <Compile Include="SqlitePersistentBlobCacheNext.cs" />
    <Compile Include="WinRTEncryptedBlobCache.cs" />
=======
    <Compile Include="SQLitePersistentBlobCache.cs" />
    <Compile Include="SQLiteEncryptedBlobCache.cs" />
  </ItemGroup>
  <ItemGroup>
    <ProjectReference Include="..\Akavache\Akavache_Portable.csproj">
      <Project>{EB73ADDD-2FE9-44C0-A1AB-20709B979B64}</Project>
      <Name>Akavache_Portable</Name>
    </ProjectReference>
>>>>>>> 0b52ac71
  </ItemGroup>
  <ItemGroup>
    <Reference Include="Newtonsoft.Json">
      <HintPath>..\packages\Newtonsoft.Json.6.0.3\lib\portable-net45+wp80+win8+wpa81\Newtonsoft.Json.dll</HintPath>
    </Reference>
    <Reference Include="Splat">
      <HintPath>..\packages\Splat.1.3.3\lib\Portable-net45+win+wpa81+wp80\Splat.dll</HintPath>
    </Reference>
    <Reference Include="SQLitePCL.raw">
      <HintPath>..\packages\SQLitePCL.raw_basic.0.4.0-alpha\lib\portable-net45+netcore45+wpa81+wp8+MonoAndroid+MonoTouch\SQLitePCL.raw.dll</HintPath>
    </Reference>
    <Reference Include="System.Reactive.Core">
      <HintPath>..\packages\Rx-Core.2.2.4\lib\portable-windows8+net45+wp8\System.Reactive.Core.dll</HintPath>
    </Reference>
    <Reference Include="System.Reactive.Interfaces">
      <HintPath>..\packages\Rx-Interfaces.2.2.4\lib\portable-windows8+net45+wp8\System.Reactive.Interfaces.dll</HintPath>
    </Reference>
    <Reference Include="System.Reactive.Linq">
      <HintPath>..\packages\Rx-Linq.2.2.4\lib\portable-windows8+net45+wp8\System.Reactive.Linq.dll</HintPath>
    </Reference>
    <Reference Include="System.Reactive.PlatformServices">
      <HintPath>..\packages\Rx-PlatformServices.2.2.4\lib\portable-windows8+net45+wp8\System.Reactive.PlatformServices.dll</HintPath>
    </Reference>
<<<<<<< HEAD
    <Reference Include="Splat">
      <HintPath>..\packages\Splat.1.3.3\lib\Portable-net45+win+wpa81+wp80\Splat.dll</HintPath>
    </Reference>
=======
>>>>>>> 0b52ac71
  </ItemGroup>
  <ItemGroup>
    <None Include="packages.Akavache.Sqlite3.config" />
  </ItemGroup>
  <PropertyGroup Condition=" '$(VisualStudioVersion)' == '' or '$(VisualStudioVersion)' &lt; '12.0' ">
    <VisualStudioVersion>12.0</VisualStudioVersion>
  </PropertyGroup>
  <PropertyGroup Condition="'$(Configuration)|$(Platform)' == 'Debug|AnyCPU'">
    <DebugSymbols>true</DebugSymbols>
    <OutputPath>bin\Debug\Portable-Net45+Win8+WP8+Wpa81\</OutputPath>
    <IntermediateOutputPath>obj\Debug\Portable-Net45+WinRT45+WP8\</IntermediateOutputPath>
    <DefineConstants>TRACE;DEBUG;USE_SQLITEPCL_RAW;USE_NEW_REFLECTION_API</DefineConstants>
    <DebugType>full</DebugType>
    <PlatformTarget>AnyCPU</PlatformTarget>
    <ErrorReport>prompt</ErrorReport>
    <CodeAnalysisRuleSet>MinimumRecommendedRules.ruleset</CodeAnalysisRuleSet>
    <WarningLevel>4</WarningLevel>
    <Optimize>false</Optimize>
  </PropertyGroup>
  <PropertyGroup Condition="'$(Configuration)|$(Platform)' == 'Release|AnyCPU'">
    <DebugSymbols>true</DebugSymbols>
    <OutputPath>bin\Release\Portable-Net45+Win8+WP8+Wpa81\</OutputPath>
    <IntermediateOutputPath>obj\Release\Portable-Net45+WinRT45+WP8\</IntermediateOutputPath>
    <DefineConstants>TRACE;NETFX_CORE; USE_SQLITEPCL_RAW; USE_NEW_REFLECTION_API</DefineConstants>
    <DocumentationFile>bin\x86\Release\Portable-Win81+Wpa81\Akavache.Sqlite3.xml</DocumentationFile>
    <Optimize>true</Optimize>
    <DebugType>pdbonly</DebugType>
    <PlatformTarget>AnyCPU</PlatformTarget>
    <ErrorReport>prompt</ErrorReport>
    <CodeAnalysisRuleSet>MinimumRecommendedRules.ruleset</CodeAnalysisRuleSet>
    <WarningLevel>4</WarningLevel>
  </PropertyGroup>
  <Import Project="$(MSBuildExtensionsPath32)\Microsoft\Portable\$(TargetFrameworkVersion)\Microsoft.Portable.CSharp.targets" />
  <!-- To modify your build process, add your task inside one of the targets below and uncomment it. 
       Other similar extension points exist, see Microsoft.Common.targets.
  <Target Name="BeforeBuild">
  </Target>
  <Target Name="AfterBuild">
  </Target>
  -->
</Project><|MERGE_RESOLUTION|>--- conflicted
+++ resolved
@@ -29,11 +29,7 @@
     <Compile Include="Registrations.cs" />
     <Compile Include="SQLite.cs" />
     <Compile Include="SQLiteAsync.cs" />
-<<<<<<< HEAD
     <Compile Include="SqlitePersistentBlobCacheNext.cs" />
-    <Compile Include="WinRTEncryptedBlobCache.cs" />
-=======
-    <Compile Include="SQLitePersistentBlobCache.cs" />
     <Compile Include="SQLiteEncryptedBlobCache.cs" />
   </ItemGroup>
   <ItemGroup>
@@ -41,7 +37,6 @@
       <Project>{EB73ADDD-2FE9-44C0-A1AB-20709B979B64}</Project>
       <Name>Akavache_Portable</Name>
     </ProjectReference>
->>>>>>> 0b52ac71
   </ItemGroup>
   <ItemGroup>
     <Reference Include="Newtonsoft.Json">
@@ -65,12 +60,9 @@
     <Reference Include="System.Reactive.PlatformServices">
       <HintPath>..\packages\Rx-PlatformServices.2.2.4\lib\portable-windows8+net45+wp8\System.Reactive.PlatformServices.dll</HintPath>
     </Reference>
-<<<<<<< HEAD
     <Reference Include="Splat">
       <HintPath>..\packages\Splat.1.3.3\lib\Portable-net45+win+wpa81+wp80\Splat.dll</HintPath>
     </Reference>
-=======
->>>>>>> 0b52ac71
   </ItemGroup>
   <ItemGroup>
     <None Include="packages.Akavache.Sqlite3.config" />
